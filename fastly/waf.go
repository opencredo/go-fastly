package fastly

import (
	"bytes"
	"encoding/json"
	"fmt"
	"io"
	"io/ioutil"
	"net/http"
	"reflect"
	"strconv"
	"strings"
	"time"

	"github.com/google/jsonapi"
)

// WAFConfigurationSet represents information about a configuration_set.
type WAFConfigurationSet struct {
	ID string `jsonapi:"primary,configuration_set"`
}

// WAF is the information about a firewall object.
type WAF struct {
	ID                             string     `jsonapi:"primary,waf_firewall"`
	ServiceID                      string     `jsonapi:"attr,service_id"`
	ServiceVersion                 int        `jsonapi:"attr,service_version_number"`
	PrefetchCondition              string     `jsonapi:"attr,prefetch_condition"`
	Response                       string     `jsonapi:"attr,response"`
	Disabled                       bool       `jsonapi:"attr,disabled"`
	CreatedAt                      *time.Time `jsonapi:"attr,created_at,iso8601"`
	UpdatedAt                      *time.Time `jsonapi:"attr,updated_at,iso8601"`
	ActiveRulesTrustwaveLogCount   int        `jsonapi:"attr,active_rules_trustwave_log_count"`
	ActiveRulesTrustwaveBlockCount int        `jsonapi:"attr,active_rules_trustwave_block_count"`
	ActiveRulesFastlyLogCount      int        `jsonapi:"attr,active_rules_fastly_log_count"`
	ActiveRulesFastlyBlockCount    int        `jsonapi:"attr,active_rules_fastly_block_count"`
	ActiveRulesOWASPLogCount       int        `jsonapi:"attr,active_rules_owasp_log_count"`
	ActiveRulesOWASPBlockCount     int        `jsonapi:"attr,active_rules_owasp_block_count"`
	ActiveRulesOWASPScoreCount     int        `jsonapi:"attr,active_rules_owasp_score_count"`
}

<<<<<<< HEAD
// WAFResponse th eobject containing the list of waf results
=======
// WAFResponse an object containing the list of WAF results.
>>>>>>> 87e6bae7
type WAFResponse struct {
	Items []*WAF
	Info  infoResponse
}

// wafType is used for reflection because JSONAPI wants to know what it's
// decoding into.
var wafType = reflect.TypeOf(new(WAF))

// ListWAFsInput is used as input to the ListWAFs function.
type ListWAFsInput struct {
	// Limit the number of returned firewalls.
	PageSize int
	// Request a specific page of firewalls.
	PageNumber int
	// Specify the service ID of the returned firewalls.
	FilterService string
	// Specify the version of the service for the firewalls.
	FilterVersion int
	// Include relationships. Optional, comma-separated values. Permitted values: waf_firewall_versions.
	Include string
}

func (i *ListWAFsInput) formatFilters() map[string]string {

	result := map[string]string{}
	pairings := map[string]interface{}{
		"page[size]":                     i.PageSize,
		"page[number]":                   i.PageNumber,
		"filter[service_id]":             i.FilterService,
		"filter[service_version_number]": i.FilterVersion,
		"include":                        i.Include,
	}

	for key, value := range pairings {
		switch t := reflect.TypeOf(value).String(); t {
		case "string":
			if value != "" {
				result[key] = value.(string)
			}
		case "int":
			if value != 0 {
				result[key] = strconv.Itoa(value.(int))
			}
		}
	}
	return result
}

// ListWAFs returns the list of wafs for the configuration version.
func (c *Client) ListWAFs(i *ListWAFsInput) (*WAFResponse, error) {

	resp, err := c.Get("/waf/firewalls", &RequestOptions{
		Params: i.formatFilters(),
	})
	if err != nil {
		return nil, err
	}
<<<<<<< HEAD
	info, body, err := getInfo(resp.Body)
	if err != nil {
		return nil, err
	}
	data, err := jsonapi.UnmarshalManyPayload(body, wafType)
=======

	var buf bytes.Buffer
	tee := io.TeeReader(resp.Body, &buf)

	info, err := getResponseInfo(tee)
	if err != nil {
		return nil, err
	}
	data, err := jsonapi.UnmarshalManyPayload(bytes.NewReader(buf.Bytes()), wafType)
>>>>>>> 87e6bae7
	if err != nil {
		return nil, err
	}

	wafs := make([]*WAF, len(data))
	for i := range data {
		typed, ok := data[i].(*WAF)
		if !ok {
			return nil, fmt.Errorf("got back a non-WAF response")
		}
		wafs[i] = typed
	}

	return &WAFResponse{
		Items: wafs,
		Info:  info,
	}, nil
}

// CreateWAFInput is used as input to the CreateWAF function.
type CreateWAFInput struct {
	// Service is the ID of the service. Version is the specific configuration
	// version. Both fields are required.
	ID                string `jsonapi:"primary,waf_firewall"`
	Service           string `jsonapi:"attr,service_id"`
	Version           string `jsonapi:"attr,service_version_number"`
	PrefetchCondition string `jsonapi:"attr,prefetch_condition"`
	Response          string `jsonapi:"attr,response"`
}

// CreateWAF creates a new Fastly WAF.
func (c *Client) CreateWAF(i *CreateWAFInput) (*WAF, error) {
	if i.Service == "" {
		return nil, ErrMissingService
	}

	if i.Version == "" {
		return nil, ErrMissingVersion
	}

	path := "/waf/firewalls"
	resp, err := c.PostJSONAPI(path, i, nil)
	if err != nil {
		return nil, err
	}

	var waf WAF
	if err := jsonapi.UnmarshalPayload(resp.Body, &waf); err != nil {
		return nil, err
	}
	return &waf, nil
}

// GetWAFInput is used as input to the GetWAF function.
type GetWAFInput struct {
	// Service is the ID of the service. Version is the specific configuration
	// version. Both fields are required.
	Service string
	Version string
	// ID is the id of the WAF to get.
	ID string
}

// GetWAF gets details for given WAF
func (c *Client) GetWAF(i *GetWAFInput) (*WAF, error) {
	if i.Service == "" {
		return nil, ErrMissingService
	}

	if i.Version == "" {
		return nil, ErrMissingVersion
	}

	if i.ID == "" {
		return nil, ErrMissingWAFID
	}

	path := fmt.Sprintf("/waf/firewalls/%s", i.ID)
	resp, err := c.Get(path, &RequestOptions{
		Params: map[string]string{
			"filter[service_version_number]": i.Version,
		},
	})
	if err != nil {
		return nil, err
	}

	var waf WAF
	if err := jsonapi.UnmarshalPayload(resp.Body, &waf); err != nil {
		return nil, err
	}
	return &waf, nil
}

// UpdateWAFInput is used as input to the UpdateWAF function.
type UpdateWAFInput struct {
	// Service is the ID of the service. Version is the specific configuration
	// version. Both fields are required.
	ID                string `jsonapi:"primary,waf_firewall"`
	Service           string `jsonapi:"attr,service_id"`
	Version           string `jsonapi:"attr,service_version_number"`
	PrefetchCondition string `jsonapi:"attr,prefetch_condition"`
	Response          string `jsonapi:"attr,response"`
}

// UpdateWAF updates a specific WAF.
func (c *Client) UpdateWAF(i *UpdateWAFInput) (*WAF, error) {
	if i.Service == "" {
		return nil, ErrMissingService
	}

	if i.Version == "" {
		return nil, ErrMissingVersion
	}

	if i.ID == "" {
		return nil, ErrMissingWAFID
	}

	path := fmt.Sprintf("/waf/firewalls/%s", i.ID)
	resp, err := c.PatchJSONAPI(path, i, nil)
	if err != nil {
		return nil, err
	}

	var waf WAF
	if err := jsonapi.UnmarshalPayload(resp.Body, &waf); err != nil {
		return nil, err
	}
	return &waf, nil
}

// EnableWAF updates a specific WAF.
func (c *Client) EnableWAF(id string) error {

	if id == "" {
		return ErrMissingWAFID
	}

	path := fmt.Sprintf("/waf/firewalls/%s/enable", id)
	resp, err := c.PatchJSONAPI(path, &UpdateWAFInput{}, nil)
	if err != nil {
		return err
	}

	var waf WAF
	if err := jsonapi.UnmarshalPayload(resp.Body, &waf); err != nil {
		return err
	}
	return nil
<<<<<<< HEAD
}

// DisableWAF disables a WAF
func (c *Client) DisableWAF(id string) error {

	if id == "" {
		return ErrMissingWAFID
	}

	path := fmt.Sprintf("/waf/firewalls/%s/disable", id)
	resp, err := c.PatchJSONAPI(path, &UpdateWAFInput{}, nil)
	if err != nil {
		return err
	}

	var waf WAF
	if err := jsonapi.UnmarshalPayload(resp.Body, &waf); err != nil {
		return err
	}
	return nil
}

// DeleteWAFInput is used as input to the DeleteWAFInput function.
type DeleteWAFInput struct {
	// this is the WAF id
	ID string `jsonapi:"primary,waf_firewall"`
	// The service version
	Version string `jsonapi:"attr,service_version_number"`
}

// DeleteWAF deletes a given WAF from its service
func (c *Client) DeleteWAF(i *DeleteWAFInput) error {
=======
}

// DisableWAF disables a WAF.
func (c *Client) DisableWAF(id string) error {

	if id == "" {
		return ErrMissingWAFID
	}

	path := fmt.Sprintf("/waf/firewalls/%s/disable", id)
	resp, err := c.PatchJSONAPI(path, &UpdateWAFInput{}, nil)
	if err != nil {
		return err
	}

	var waf WAF
	if err := jsonapi.UnmarshalPayload(resp.Body, &waf); err != nil {
		return err
	}
	return nil
}

// DeployWAFInput is the input configuration used to deploy a WAF.
type DeployWAFInput struct {
	// These are the ID and version of the WAF.
	ID      string
	Version int
}

// DeployWAFVersion deploys (i.e. activates) a WAF by version.
func (c *Client) DeployWAFVersion(i *DeployWAFInput) error {

	if i.ID == "" {
		return ErrMissingWAFID
	}
>>>>>>> 87e6bae7

	if i.Version == "" {
		return ErrMissingVersion
	}

	path := fmt.Sprintf("/waf/firewalls/%s/versions/%d", i.ID, i.Version)
	_, err := c.PostJSONAPI(path, i, nil)
	if err != nil {
		return err
	}
	return nil
}

// DeleteWAFInput is used as input to the DeleteWAFInput function.
type DeleteWAFInput struct {
	// This is the WAF ID.
	ID string `jsonapi:"primary,waf_firewall"`
	// The service version.
	Version string `jsonapi:"attr,service_version_number"`
}

// DeleteWAF deletes a given WAF from its service.
func (c *Client) DeleteWAF(i *DeleteWAFInput) error {

	if i.Version == "" {
		return ErrMissingVersion
	}

	if i.ID == "" {
		return ErrMissingWAFID
	}

	path := fmt.Sprintf("/waf/firewalls/%s", i.ID)
	_, err := c.DeleteJSON(path, i, nil)
	return err
}

// OWASP is the information about an OWASP object.
type OWASP struct {
	ID                               string     `jsonapi:"primary,owasp"`
	AllowedHTTPVersions              string     `jsonapi:"attr,allowed_http_versions"`
	AllowedMethods                   string     `jsonapi:"attr,allowed_methods"`
	AllowedRequestContentType        string     `jsonapi:"attr,allowed_request_content_type"`
	AllowedRequestContentTypeCharset string     `jsonapi:"attr,allowed_request_content_type_charset"`
	ArgLength                        int        `jsonapi:"attr,arg_length"`
	ArgNameLength                    int        `jsonapi:"attr,arg_name_length"`
	CombinedFileSizes                int        `jsonapi:"attr,combined_file_sizes"`
	CreatedAt                        *time.Time `jsonapi:"attr,created_at,iso8601"`
	CriticalAnomalyScore             int        `jsonapi:"attr,critical_anomaly_score"`
	CRSValidateUTF8Encoding          bool       `jsonapi:"attr,crs_validate_utf8_encoding"`
	ErrorAnomalyScore                int        `jsonapi:"attr,error_anomaly_score"`
	HighRiskCountryCodes             string     `jsonapi:"attr,high_risk_country_codes"`
	HTTPViolationScoreThreshold      int        `jsonapi:"attr,http_violation_score_threshold"`
	InboundAnomalyScoreThreshold     int        `jsonapi:"attr,inbound_anomaly_score_threshold"`
	LFIScoreThreshold                int        `jsonapi:"attr,lfi_score_threshold"`
	MaxFileSize                      int        `jsonapi:"attr,max_file_size"`
	MaxNumArgs                       int        `jsonapi:"attr,max_num_args"`
	NoticeAnomalyScore               int        `jsonapi:"attr,notice_anomaly_score"`
	ParanoiaLevel                    int        `jsonapi:"attr,paranoia_level"`
	PHPInjectionScoreThreshold       int        `jsonapi:"attr,php_injection_score_threshold"`
	RCEScoreThreshold                int        `jsonapi:"attr,rce_score_threshold"`
	RestrictedExtensions             string     `jsonapi:"attr,restricted_extensions"`
	RestrictedHeaders                string     `jsonapi:"attr,restricted_headers"`
	RFIScoreThreshold                int        `jsonapi:"attr,rfi_score_threshold"`
	SessionFixationScoreThreshold    int        `jsonapi:"attr,session_fixation_score_threshold"`
	SQLInjectionScoreThreshold       int        `jsonapi:"attr,sql_injection_score_threshold"`
	TotalArgLength                   int        `jsonapi:"attr,total_arg_length"`
	UpdatedAt                        *time.Time `jsonapi:"attr,updated_at,iso8601"`
	WarningAnomalyScore              int        `jsonapi:"attr,warning_anomaly_score"`
	XSSScoreThreshold                int        `jsonapi:"attr,xss_score_threshold"`
}

// GetOWASPInput is used as input to the GetOWASP function.
type GetOWASPInput struct {
	// Service is the ID of the service. ID is the ID of the firewall.
	// Both fields are required.
	Service string
	ID      string
}

// GetOWASP gets OWASP settings for a service firewall object.
func (c *Client) GetOWASP(i *GetOWASPInput) (*OWASP, error) {
	if i.Service == "" {
		return nil, ErrMissingService
	}

	if i.ID == "" {
		return nil, ErrMissingWAFID
	}

	path := fmt.Sprintf("/service/%s/wafs/%s/owasp", i.Service, i.ID)

	resp, err := c.Get(path, nil)
	if err != nil {
		return nil, err
	}

	var owasp OWASP
	if err := jsonapi.UnmarshalPayload(resp.Body, &owasp); err != nil {
		return nil, err
	}
	return &owasp, nil
}

// CreateOWASPInput is used as input to the CreateOWASP function.
type CreateOWASPInput struct {
	// Service is the ID of the service. ID is the ID of the firewall.
	// Both fields are required.
	Service string
	ID      string `jsonapi:"primary,owasp"`
	Type    string `jsonapi:"attr,type"`
}

// CreateOWASP creates an OWASP settings object for a service firewall object.
func (c *Client) CreateOWASP(i *CreateOWASPInput) (*OWASP, error) {
	if i.Service == "" {
		return nil, ErrMissingService
	}

	if i.ID == "" {
		return nil, ErrMissingWAFID
	}

	path := fmt.Sprintf("/service/%s/wafs/%s/owasp", i.Service, i.ID)
	resp, err := c.PostJSONAPI(path, i, nil)
	if err != nil {
		return nil, err
	}

	var owasp OWASP
	if err := jsonapi.UnmarshalPayload(resp.Body, &owasp); err != nil {
		return nil, err
	}
	return &owasp, nil
}

// UpdateOWASPInput is used as input to the CreateOWASP function.
type UpdateOWASPInput struct {
	// Service is the ID of the service. ID is the ID of the firewall.
	// Both fields are required.
	Service string
	ID      string
	OWASPID string `jsonapi:"primary,owasp,omitempty"`

	Type                             string     `jsonapi:"attr,type"`
	AllowedHTTPVersions              string     `jsonapi:"attr,allowed_http_versions,omitempty"`
	AllowedMethods                   string     `jsonapi:"attr,allowed_methods,omitempty"`
	AllowedRequestContentType        string     `jsonapi:"attr,allowed_request_content_type,omitempty"`
	AllowedRequestContentTypeCharset string     `jsonapi:"attr,allowed_request_content_type_charset,omitempty"`
	ArgLength                        int        `jsonapi:"attr,arg_length,omitempty"`
	ArgNameLength                    int        `jsonapi:"attr,arg_name_length,omitempty"`
	CombinedFileSizes                int        `jsonapi:"attr,combined_file_sizes,omitempty"`
	CreatedAt                        *time.Time `jsonapi:"attr,created_at,omitempty,iso8601"`
	CriticalAnomalyScore             int        `jsonapi:"attr,critical_anomaly_score,omitempty"`
	CRSValidateUTF8Encoding          bool       `jsonapi:"attr,crs_validate_utf8_encoding,omitempty"`
	ErrorAnomalyScore                int        `jsonapi:"attr,error_anomaly_score,omitempty"`
	HighRiskCountryCodes             string     `jsonapi:"attr,high_risk_country_codes,omitempty"`
	HTTPViolationScoreThreshold      int        `jsonapi:"attr,http_violation_score_threshold,omitempty"`
	InboundAnomalyScoreThreshold     int        `jsonapi:"attr,inbound_anomaly_score_threshold,omitempty"`
	LFIScoreThreshold                int        `jsonapi:"attr,lfi_score_threshold,omitempty"`
	MaxFileSize                      int        `jsonapi:"attr,max_file_size,omitempty"`
	MaxNumArgs                       int        `jsonapi:"attr,max_num_args,omitempty"`
	NoticeAnomalyScore               int        `jsonapi:"attr,notice_anomaly_score,omitempty"`
	ParanoiaLevel                    int        `jsonapi:"attr,paranoia_level,omitempty"`
	PHPInjectionScoreThreshold       int        `jsonapi:"attr,php_injection_score_threshold,omitempty"`
	RCEScoreThreshold                int        `jsonapi:"attr,rce_score_threshold,omitempty"`
	RestrictedExtensions             string     `jsonapi:"attr,restricted_extensions,omitempty"`
	RestrictedHeaders                string     `jsonapi:"attr,restricted_headers,omitempty"`
	RFIScoreThreshold                int        `jsonapi:"attr,rfi_score_threshold,omitempty"`
	SessionFixationScoreThreshold    int        `jsonapi:"attr,session_fixation_score_threshold,omitempty"`
	SQLInjectionScoreThreshold       int        `jsonapi:"attr,sql_injection_score_threshold,omitempty"`
	TotalArgLength                   int        `jsonapi:"attr,total_arg_length,omitempty"`
	UpdatedAt                        *time.Time `jsonapi:"attr,updated_at,omitempty,iso8601"`
	WarningAnomalyScore              int        `jsonapi:"attr,warning_anomaly_score,omitempty"`
	XSSScoreThreshold                int        `jsonapi:"attr,xss_score_threshold,omitempty"`
}

// CreateOWASP creates an OWASP settings object for a service firewall object.
func (c *Client) UpdateOWASP(i *UpdateOWASPInput) (*OWASP, error) {
	if i.Service == "" {
		return nil, ErrMissingService
	}

	if i.ID == "" {
		return nil, ErrMissingWAFID
	}

	if i.OWASPID == "" {
		return nil, ErrMissingOWASPID
	}

	path := fmt.Sprintf("/service/%s/wafs/%s/owasp", i.Service, i.ID)
	resp, err := c.PatchJSONAPI(path, i, nil)
	if err != nil {
		return nil, err
	}

	var owasp OWASP
	if err := jsonapi.UnmarshalPayload(resp.Body, &owasp); err != nil {
		return nil, err
	}
	return &owasp, nil
}

// Rule is the information about a WAF rule.
type Rule struct {
	ID       string `jsonapi:"primary,rule"`
	RuleID   string `jsonapi:"attr,rule_id,omitempty"`
	Severity int    `jsonapi:"attr,severity,omitempty"`
	Message  string `jsonapi:"attr,message,omitempty"`
}

// rulesType is used for reflection because JSONAPI wants to know what it's
// decoding into.
var rulesType = reflect.TypeOf(new(Rule))

// GetRules returns the list of wafs for the configuration version.
func (c *Client) GetRules() ([]*Rule, error) {
	path := fmt.Sprintf("/wafs/rules")
	resp, err := c.Get(path, nil)
	if err != nil {
		return nil, err
	}

	data, err := jsonapi.UnmarshalManyPayload(resp.Body, rulesType)
	if err != nil {
		return nil, err
	}

	rules := make([]*Rule, len(data))
	for i := range data {
		typed, ok := data[i].(*Rule)
		if !ok {
			return nil, fmt.Errorf("got back a non-Rules response")
		}
		rules[i] = typed
	}

	return rules, nil
}

// GetRuleVCLInput is used as input to the GetRuleVCL function.
type GetRuleInput struct {
	// RuleID is the ID of the rule and is required.
	RuleID string
}

// GetRule gets a Rule using the Rule ID.
func (c *Client) GetRule(i *GetRuleInput) (*Rule, error) {
	if i.RuleID == "" {
		return nil, ErrMissingRuleID
	}

	path := fmt.Sprintf("/wafs/rules/%s", i.RuleID)
	resp, err := c.Get(path, nil)
	if err != nil {
		return nil, err
	}

	var rule Rule
	if err := jsonapi.UnmarshalPayload(resp.Body, &rule); err != nil {
		return nil, err
	}
	return &rule, nil
}

// RuleVCL is the information about a Rule's VCL.
type RuleVCL struct {
	ID  string `jsonapi:"primary,rule_vcl"`
	VCL string `jsonapi:"attr,vcl,omitempty"`
}

// GetRuleVCL gets the VCL for a Rule.
func (c *Client) GetRuleVCL(i *GetRuleInput) (*RuleVCL, error) {
	if i.RuleID == "" {
		return nil, ErrMissingRuleID
	}

	path := fmt.Sprintf("/wafs/rules/%s/vcl", i.RuleID)
	resp, err := c.Get(path, nil)
	if err != nil {
		return nil, err
	}

	var vcl RuleVCL
	if err := jsonapi.UnmarshalPayload(resp.Body, &vcl); err != nil {
		return nil, err
	}
	return &vcl, nil
}

// GetWAFRuleVCLInput is used as input to the GetWAFRuleVCL function.
type GetWAFRuleVCLInput struct {
	// ID is the ID of the firewall. RuleID is the ID of the rule.
	// Both are required.
	ID     string
	RuleID string
}

// GetWAFRuleVCL gets the VCL for a role associated with a firewall WAF.
func (c *Client) GetWAFRuleVCL(i *GetWAFRuleVCLInput) (*RuleVCL, error) {
	if i.ID == "" {
		return nil, ErrMissingWAFID
	}

	if i.RuleID == "" {
		return nil, ErrMissingRuleID
	}

	path := fmt.Sprintf("/wafs/%s/rules/%s/vcl", i.ID, i.RuleID)
	resp, err := c.Get(path, nil)
	if err != nil {
		return nil, err
	}

	var vcl RuleVCL
	if err := jsonapi.UnmarshalPayload(resp.Body, &vcl); err != nil {
		return nil, err
	}
	return &vcl, nil
}

// Ruleset is the information about a firewall object's ruleset.
type Ruleset struct {
	ID       string     `jsonapi:"primary,ruleset"`
	VCL      string     `jsonapi:"attr,vcl,omitempty"`
	LastPush *time.Time `jsonapi:"attr,last_push,omitempty,iso8601"`
}

// GetWAFRuleRuleSetsInput is used as input to the GetWAFRuleRuleSets function.
type GetWAFRuleRuleSetsInput struct {
	// Service is the ID of the service. ID is the ID of the firewall.
	// Both fields are required.
	Service string
	ID      string
}

// GetWAFRuleRuleSets gets the VCL for rulesets associated with a firewall WAF.
func (c *Client) GetWAFRuleRuleSets(i *GetWAFRuleRuleSetsInput) (*Ruleset, error) {
	if i.Service == "" {
		return nil, ErrMissingService
	}

	if i.ID == "" {
		return nil, ErrMissingWAFID
	}

	path := fmt.Sprintf("/service/%s/wafs/%s/ruleset", i.Service, i.ID)
	resp, err := c.Get(path, nil)
	if err != nil {
		return nil, err
	}

	var ruleset Ruleset
	if err := jsonapi.UnmarshalPayload(resp.Body, &ruleset); err != nil {
		return nil, err
	}
	return &ruleset, nil
}

// UpdateWAFRuleRuleSetsInput is used as input to the UpdateWAFRuleSets function.
type UpdateWAFRuleRuleSetsInput struct {
	// Service is the ID of the service. ID is the ID of the firewall.
	// Both fields are required.
	Service string
	ID      string `jsonapi:"primary,ruleset"`
}

// UpdateWAFRuleSets updates the rulesets for a role associated with a firewall WAF.
func (c *Client) UpdateWAFRuleSets(i *UpdateWAFRuleRuleSetsInput) (*Ruleset, error) {
	if i.Service == "" {
		return nil, ErrMissingService
	}

	if i.ID == "" {
		return nil, ErrMissingWAFID
	}

	path := fmt.Sprintf("/service/%s/wafs/%s/ruleset", i.Service, i.ID)
	resp, err := c.PatchJSONAPI(path, i, nil)
	if err != nil {
		return nil, err
	}

	var ruleset Ruleset
	if err := jsonapi.UnmarshalPayload(resp.Body, &ruleset); err != nil {
		return nil, err
	}
	return &ruleset, nil
}

// GetWAFRuleStatusesInput specifies the parameters for the GetWAFRuleStatuses call
type GetWAFRuleStatusesInput struct {
	Service string
	WAF     string
	Filters GetWAFRuleStatusesFilters
}

// WAFRuleStatus stores the information about a rule received from Fastly
type WAFRuleStatus struct {
	ID     string `jsonapi:"primary,rule_status"` // This is the ID of the status, not the ID of the rule. Currently, it is of the format ${WAF_ID}-${rule_ID}, if you want to infer those based on this field.
	Status string `jsonapi:"attr,status"`

	Tag string `jsonapi:"attr,name,omitempty"` // This will only be set in a response for modifying rules based on tag.

	// HACK: These two fields are supposed to be sent in response
	// to requests for rule status data, but the entire "Relationships"
	// field is currently missing from Fastly responses, so they are
	// instead inferred from the status ID (see inferIDs method).
	// WAF  newTypeThatDoesntExistNow `jsonapi:"relation,waf"`
	// Rule newTypeThatDoesntExistNow `jsonapi:"relation,rule"`
}

// GetWAFRuleStatusesFilters provides a set of parameters for filtering the
// results of the call to get the rules associated with a WAF.
type GetWAFRuleStatusesFilters struct {
	Status     string
	Accuracy   int
	Maturity   int
	Message    string
	Revision   int
	RuleID     string
	TagID      int    // Filter by a single tag ID.
	TagName    string // Filter by single tag name.
	Version    string
	Tags       []int // Return all rules with any of the specified tag IDs.
	MaxResults int   // Max number of returned results per request.
	Page       int   // Which page of results to return.
}

// formatFilters converts user input into query parameters for filtering
// Fastly results for rules in a WAF.
func (i *GetWAFRuleStatusesInput) formatFilters() map[string]string {
	input := i.Filters
	result := map[string]string{}
	pairings := map[string]interface{}{
		"filter[status]":           input.Status,
		"filter[rule][accuracy]":   input.Accuracy,
		"filter[rule][maturity]":   input.Maturity,
		"filter[rule][message]":    input.Message,
		"filter[rule][revision]":   input.Revision,
		"filter[rule][rule_id]":    input.RuleID,
		"filter[rule][tags]":       input.TagID,
		"filter[rule][tags][name]": input.TagName,
		"filter[rule][version]":    input.Version,
		"include":                  input.Tags,
		"page[size]":               input.MaxResults,
		"page[number]":             input.Page, // starts at 1, not 0
	}
	// NOTE: This setup means we will not be able to send the zero value
	// of any of these filters. It doesn't appear we would need to at present.
	for key, value := range pairings {
		switch t := reflect.TypeOf(value).String(); t {
		case "string":
			if value != "" {
				result[key] = value.(string)
			}
		case "int":
			if value != 0 {
				result[key] = strconv.Itoa(value.(int))
			}
		case "[]int":
			// convert ints to strings
			toStrings := []string{}
			values := value.([]int)
			for _, i := range values {
				toStrings = append(toStrings, strconv.Itoa(i))
			}
			// concat strings
			if len(values) > 0 {
				result[key] = strings.Join(toStrings, ",")
			}
		}
	}
	return result
}

// GetWAFRuleStatuses fetches the status of a subset of rules associated with a WAF.
func (c *Client) GetWAFRuleStatuses(i *GetWAFRuleStatusesInput) (GetWAFRuleStatusesResponse, error) {
	statusResponse := GetWAFRuleStatusesResponse{Rules: []*WAFRuleStatus{}}
	if i.Service == "" {
		return statusResponse, ErrMissingService
	}
	if i.WAF == "" {
		return statusResponse, ErrMissingWAFID
	}

	path := fmt.Sprintf("/service/%s/wafs/%s/rule_statuses", i.Service, i.WAF)
	filters := &RequestOptions{Params: i.formatFilters()}

	resp, err := c.Get(path, filters)
	if err != nil {
		return statusResponse, err
	}
	err = c.interpretWAFRuleStatusesPage(&statusResponse, resp)
	// NOTE: It's possible for statusResponse to be partially completed before an error
	// was encountered, so the presence of a statusResponse doesn't preclude the presence of
	// an error.
	return statusResponse, err
}

// interpretWAFRuleStatusesPage accepts a Fastly response for a set of WAF rule statuses
// and unmarshals the results. If there are more pages of results, it fetches the next
// page, adds that response to the array of results, and repeats until all results have
// been fetched.
func (c *Client) interpretWAFRuleStatusesPage(answer *GetWAFRuleStatusesResponse, received *http.Response) error {
	// before we pull the status info out of the response body, fetch
	// pagination info from it:
	pages, body, err := getPages(received.Body)
	if err != nil {
		return err
	}
	data, err := jsonapi.UnmarshalManyPayload(body, reflect.TypeOf(new(WAFRuleStatus)))
	if err != nil {
		return err
	}

	for i := range data {
		typed, ok := data[i].(*WAFRuleStatus)
		if !ok {
			return fmt.Errorf("got back response of unexpected type")
		}
		answer.Rules = append(answer.Rules, typed)
	}
	if pages.Next != "" {
		// NOTE: pages.Next URL includes filters already
		resp, err := c.SimpleGet(pages.Next)
		if err != nil {
			return err
		}
		c.interpretWAFRuleStatusesPage(answer, resp)
	}
	return nil
}

// linksResponse is used to pull the "Links" pagination fields from
// a call to Fastly; these are excluded from the results of the jsonapi
// call to `UnmarshalManyPayload()`, so we have to fetch them separately.
type linksResponse struct {
	Links paginationInfo `json:"links"`
}

<<<<<<< HEAD
// infoResponse used to pull the links and meta from the result
=======
// infoResponse is used to pull the links and meta from the result.
>>>>>>> 87e6bae7
type infoResponse struct {
	Links paginationInfo `json:"links"`
	Meta  metaInfo       `json:"meta"`
}

// paginationInfo stores links to searches related to the current one, showing
// any information about additional results being stored on another page
type paginationInfo struct {
	First string `json:"first,omitempty"`
	Last  string `json:"last,omitempty"`
	Next  string `json:"next,omitempty"`
}

// GetWAFRuleStatusesResponse is the data returned to the user from a GetWAFRuleStatus call
type GetWAFRuleStatusesResponse struct {
	Rules []*WAFRuleStatus
}

<<<<<<< HEAD
// metaInfo stores information about the result returned by the server
=======
// metaInfo stores information about the result returned by the server.
>>>>>>> 87e6bae7
type metaInfo struct {
	CurrentPage int `json:"current_page,omitempty"`
	PerPage     int `json:"per_page,omitempty"`
	RecordCount int `json:"record_count,omitempty"`
	TotalPages  int `json:"total_pages,omitempty"`
}

// getPages parses a response to get the pagination data without destroying
// the reader we receive as "resp.Body"; this essentially copies resp.Body
// and returns it so we can use it again.
func getPages(body io.Reader) (paginationInfo, io.Reader, error) {
	var buf bytes.Buffer
	tee := io.TeeReader(body, &buf)

	bodyBytes, err := ioutil.ReadAll(tee)
	if err != nil {
		return paginationInfo{}, nil, err
	}

	var pages linksResponse
	json.Unmarshal(bodyBytes, &pages)
	return pages.Links, bytes.NewReader(buf.Bytes()), nil
}

<<<<<<< HEAD
func getInfo(body io.Reader) (infoResponse, io.Reader, error) {
	var buf bytes.Buffer
	tee := io.TeeReader(body, &buf)

	bodyBytes, err := ioutil.ReadAll(tee)
	if err != nil {
		return infoResponse{}, nil, err
=======
// getResponseInfo parses a response to get the pagination and metadata info.
func getResponseInfo(body io.Reader) (infoResponse, error) {

	bodyBytes, err := ioutil.ReadAll(body)
	if err != nil {
		return infoResponse{}, err
>>>>>>> 87e6bae7
	}

	var info infoResponse
	if err := json.Unmarshal(bodyBytes, &info); err != nil {
<<<<<<< HEAD
		return infoResponse{}, nil, err
	}
	return info, bytes.NewReader(buf.Bytes()), nil
=======
		return infoResponse{}, err
	}
	return info, nil
>>>>>>> 87e6bae7
}

// GetWAFRuleStatusInput specifies the parameters for the GetWAFRuleStatus call.
type GetWAFRuleStatusInput struct {
	ID      int
	Service string
	WAF     string
}

// GetWAFRuleStatus fetches the status of a single rule associated with a WAF.
func (c *Client) GetWAFRuleStatus(i *GetWAFRuleStatusInput) (WAFRuleStatus, error) {
	if i.ID == 0 {
		return WAFRuleStatus{}, ErrMissingRuleID
	}
	if i.Service == "" {
		return WAFRuleStatus{}, ErrMissingService
	}
	if i.WAF == "" {
		return WAFRuleStatus{}, ErrMissingWAFID
	}

	path := fmt.Sprintf("/service/%s/wafs/%s/rules/%d/rule_status", i.Service, i.WAF, i.ID)
	resp, err := c.Get(path, nil)
	if err != nil {
		return WAFRuleStatus{}, err
	}

	var status WAFRuleStatus
	err = jsonapi.UnmarshalPayload(resp.Body, &status)
	return status, err
}

// UpdateWAFRuleStatusInput specifies the parameters for the UpdateWAFRuleStatus call.
type UpdateWAFRuleStatusInput struct {
	ID      string `jsonapi:"primary,rule_status"` // The ID of the rule status. Currently in the format ${WAF_ID}-${rule_ID}.
	RuleID  int
	Service string
	WAF     string
	Status  string `jsonapi:"attr,status"`
}

// validate makes sure the UpdateWAFRuleStatusInput instance has all
// fields we need to request a change.
func (i UpdateWAFRuleStatusInput) validate() error {
	if i.ID == "" {
		return ErrMissingID
	}
	if i.RuleID == 0 {
		return ErrMissingRuleID
	}
	if i.Service == "" {
		return ErrMissingService
	}
	if i.WAF == "" {
		return ErrMissingWAFID
	}
	if i.Status == "" {
		return ErrMissingStatus
	}
	return nil
}

// UpdateWAFRuleStatus changes the status of a single rule associated with a WAF.
func (c *Client) UpdateWAFRuleStatus(i *UpdateWAFRuleStatusInput) (WAFRuleStatus, error) {
	if err := i.validate(); err != nil {
		return WAFRuleStatus{}, err
	}

	path := fmt.Sprintf("/service/%s/wafs/%s/rules/%d/rule_status", i.Service, i.WAF, i.RuleID)

	var buf bytes.Buffer
	err := jsonapi.MarshalPayload(&buf, i)
	if err != nil {
		return WAFRuleStatus{}, err
	}

	options := &RequestOptions{
		Body: &buf,
		Headers: map[string]string{
			"Content-Type": jsonapi.MediaType,
			"Accept":       jsonapi.MediaType,
		},
	}

	resp, err := c.Patch(path, options)
	if err != nil {
		return WAFRuleStatus{}, err
	}

	var status WAFRuleStatus
	err = jsonapi.UnmarshalPayload(resp.Body, &status)
	return status, err
}

// UpdateWAFRuleTagStatusInput specifies the parameters for the UpdateWAFRuleStatus call.
type UpdateWAFRuleTagStatusInput struct {
	Service string
	WAF     string
	Status  string `json:"status"` // `jsonapi:"attr,status"`
	Tag     string `json:"name"`   // `jsonapi:"attr,name"`
	Force   bool   `json:"force"`  // `jsonapi:"attr,force"`
	// HACK: This won't work with the jsonapi struct tags, because the POST body expected by
	// Fastly doesn't conform to the jsonapi spec -- there's no ID field at the top level,
	// and there's no way for us to indicate the "type" of the entity without a primary key.
	// ID field is required: http://jsonapi.org/format/#document-resource-objects
}

// updateWAFRuleTagStatusBody is the top-level object sent to Fastly based on
// UpdateWAFRuleTagStatusInput from the user.
type updateWAFRuleTagStatusBody struct {
	Data updateWAFRuleTagStatusData `json:"data"`
}

type updateWAFRuleTagStatusData struct {
	Type       string                       `json:"type"`       // hard-coded because we can't use jsonapi
	Attributes *UpdateWAFRuleTagStatusInput `json:"attributes"` // supplied by user as input
}

// validate makes sure the UpdateWAFRuleStatusInput instance has all
// fields we need to request a change. Almost, but not quite, identical to
// UpdateWAFRuleStatusInput.validate()
func (i UpdateWAFRuleTagStatusInput) validate() error {
	if i.Tag == "" {
		return ErrMissingTag
	}
	if i.Service == "" {
		return ErrMissingService
	}
	if i.WAF == "" {
		return ErrMissingWAFID
	}
	if i.Status == "" {
		return ErrMissingStatus
	}
	return nil
}

// UpdateWAFRuleTagStatus changes the status of a single rule associated with a WAF.
// NOTE: This call currently appears to return *all* rules attached to the WAF, rather
// than just the ones that were modified by the call.
func (c *Client) UpdateWAFRuleTagStatus(input *UpdateWAFRuleTagStatusInput) (GetWAFRuleStatusesResponse, error) {
	if err := input.validate(); err != nil {
		return GetWAFRuleStatusesResponse{}, err
	}

	path := fmt.Sprintf("/service/%s/wafs/%s/rule_statuses", input.Service, input.WAF)

	body := updateWAFRuleTagStatusBody{
		Data: updateWAFRuleTagStatusData{
			Type:       "rule_status",
			Attributes: input,
		},
	}
	encoded, err := json.Marshal(body)
	if err != nil {
		return GetWAFRuleStatusesResponse{}, err
	}

	options := &RequestOptions{
		Body: bytes.NewReader(encoded),
		Headers: map[string]string{
			"Content-Type": jsonapi.MediaType,
			"Accept":       jsonapi.MediaType,
		},
	}

	resp, err := c.Post(path, options)
	if err != nil {
		return GetWAFRuleStatusesResponse{}, err
	}

	statusResponse := GetWAFRuleStatusesResponse{Rules: []*WAFRuleStatus{}}
	err = c.interpretWAFRuleStatusesPage(&statusResponse, resp)

	return statusResponse, err
}

// UpdateWAFConfigSetInput is used as input to the UpdateWAFConfigSet function.
type UpdateWAFConfigSetInput struct {
	WAFList     []ConfigSetWAFs
	ConfigSetID string
}

// ConfigSetWAFs used to store the ID of a WAF needed to update config set relationships
type ConfigSetWAFs struct {
	ID string `jsonapi:"primary,waf"`
}

// UpdateWAFConfigSetResponse stores the list of WAFs returned from the call to update its config set
type UpdateWAFConfigSetResponse struct {
	IDs []ConfigSetWAFs `jsonapi:"primary,waf"`
}

// UpdateWAFConfigSet updates a list of WAFs with the given configset
func (c *Client) UpdateWAFConfigSet(i *UpdateWAFConfigSetInput) (UpdateWAFConfigSetResponse, error) {
	if err := i.validate(); err != nil {
		return UpdateWAFConfigSetResponse{}, err
	}
	var wafs []interface{}
	for _, w := range i.WAFList {
		wafs = append(wafs, &w)
	}

	path := fmt.Sprintf("/wafs/configuration_sets/%s/relationships/wafs", i.ConfigSetID)
	resp, err := c.PatchJSONAPI(path, wafs, nil)
	if err != nil {
		return UpdateWAFConfigSetResponse{}, err
	}

	wafConfigSetResponse := UpdateWAFConfigSetResponse{}

	err = c.interpretWAFCongfigSetResponse(&wafConfigSetResponse, resp)
	if err != nil {
		return UpdateWAFConfigSetResponse{}, err
	}

	return wafConfigSetResponse, nil
}

// validate makes sure the UpdateWAFConfigSetInput instance has all
// fields we need to assign the config set to the WAF(s)
func (i UpdateWAFConfigSetInput) validate() error {
	if i.ConfigSetID == "" {
		return ErrMissingConfigSetID
	}

	if len(i.WAFList) == 0 {
		return ErrMissingWAFList
	}

	return nil
}

// interpretWAFCongfigSetResponse accepts a Fastly response containing a set of WAF ID's that
// where given to associate with the config set and unmarshals the results.
// If there are more pages of results, it fetches the next
// page, adds that response to the array of results, and repeats until all results have
// been fetched.
func (c *Client) interpretWAFCongfigSetResponse(answer *UpdateWAFConfigSetResponse, received *http.Response) error {
	pages, body, err := getPages(received.Body)
	if err != nil {
		return err
	}
	data, err := jsonapi.UnmarshalManyPayload(body, reflect.TypeOf([]ConfigSetWAFs{}))
	if err != nil {
		return err
	}

	for i := range data {
		typed, ok := data[i].(*ConfigSetWAFs)
		if !ok {
			return fmt.Errorf("got back response of unexpected type")
		}
		answer.IDs = append(answer.IDs, *typed)
	}

	if pages.Next != "" {
		resp, err := c.SimpleGet(pages.Next)
		if err != nil {
			return err
		}
		c.interpretWAFCongfigSetResponse(answer, resp)
	}

	return nil
}<|MERGE_RESOLUTION|>--- conflicted
+++ resolved
@@ -39,11 +39,8 @@
 	ActiveRulesOWASPScoreCount     int        `jsonapi:"attr,active_rules_owasp_score_count"`
 }
 
-<<<<<<< HEAD
-// WAFResponse th eobject containing the list of waf results
-=======
 // WAFResponse an object containing the list of WAF results.
->>>>>>> 87e6bae7
+
 type WAFResponse struct {
 	Items []*WAF
 	Info  infoResponse
@@ -102,13 +99,6 @@
 	if err != nil {
 		return nil, err
 	}
-<<<<<<< HEAD
-	info, body, err := getInfo(resp.Body)
-	if err != nil {
-		return nil, err
-	}
-	data, err := jsonapi.UnmarshalManyPayload(body, wafType)
-=======
 
 	var buf bytes.Buffer
 	tee := io.TeeReader(resp.Body, &buf)
@@ -118,7 +108,6 @@
 		return nil, err
 	}
 	data, err := jsonapi.UnmarshalManyPayload(bytes.NewReader(buf.Bytes()), wafType)
->>>>>>> 87e6bae7
 	if err != nil {
 		return nil, err
 	}
@@ -269,10 +258,9 @@
 		return err
 	}
 	return nil
-<<<<<<< HEAD
-}
-
-// DisableWAF disables a WAF
+}
+
+// DisableWAF disables a WAF.
 func (c *Client) DisableWAF(id string) error {
 
 	if id == "" {
@@ -287,66 +275,6 @@
 
 	var waf WAF
 	if err := jsonapi.UnmarshalPayload(resp.Body, &waf); err != nil {
-		return err
-	}
-	return nil
-}
-
-// DeleteWAFInput is used as input to the DeleteWAFInput function.
-type DeleteWAFInput struct {
-	// this is the WAF id
-	ID string `jsonapi:"primary,waf_firewall"`
-	// The service version
-	Version string `jsonapi:"attr,service_version_number"`
-}
-
-// DeleteWAF deletes a given WAF from its service
-func (c *Client) DeleteWAF(i *DeleteWAFInput) error {
-=======
-}
-
-// DisableWAF disables a WAF.
-func (c *Client) DisableWAF(id string) error {
-
-	if id == "" {
-		return ErrMissingWAFID
-	}
-
-	path := fmt.Sprintf("/waf/firewalls/%s/disable", id)
-	resp, err := c.PatchJSONAPI(path, &UpdateWAFInput{}, nil)
-	if err != nil {
-		return err
-	}
-
-	var waf WAF
-	if err := jsonapi.UnmarshalPayload(resp.Body, &waf); err != nil {
-		return err
-	}
-	return nil
-}
-
-// DeployWAFInput is the input configuration used to deploy a WAF.
-type DeployWAFInput struct {
-	// These are the ID and version of the WAF.
-	ID      string
-	Version int
-}
-
-// DeployWAFVersion deploys (i.e. activates) a WAF by version.
-func (c *Client) DeployWAFVersion(i *DeployWAFInput) error {
-
-	if i.ID == "" {
-		return ErrMissingWAFID
-	}
->>>>>>> 87e6bae7
-
-	if i.Version == "" {
-		return ErrMissingVersion
-	}
-
-	path := fmt.Sprintf("/waf/firewalls/%s/versions/%d", i.ID, i.Version)
-	_, err := c.PostJSONAPI(path, i, nil)
-	if err != nil {
 		return err
 	}
 	return nil
@@ -881,11 +809,7 @@
 	Links paginationInfo `json:"links"`
 }
 
-<<<<<<< HEAD
-// infoResponse used to pull the links and meta from the result
-=======
 // infoResponse is used to pull the links and meta from the result.
->>>>>>> 87e6bae7
 type infoResponse struct {
 	Links paginationInfo `json:"links"`
 	Meta  metaInfo       `json:"meta"`
@@ -904,11 +828,7 @@
 	Rules []*WAFRuleStatus
 }
 
-<<<<<<< HEAD
 // metaInfo stores information about the result returned by the server
-=======
-// metaInfo stores information about the result returned by the server.
->>>>>>> 87e6bae7
 type metaInfo struct {
 	CurrentPage int `json:"current_page,omitempty"`
 	PerPage     int `json:"per_page,omitempty"`
@@ -933,35 +853,20 @@
 	return pages.Links, bytes.NewReader(buf.Bytes()), nil
 }
 
-<<<<<<< HEAD
-func getInfo(body io.Reader) (infoResponse, io.Reader, error) {
-	var buf bytes.Buffer
-	tee := io.TeeReader(body, &buf)
-
-	bodyBytes, err := ioutil.ReadAll(tee)
-	if err != nil {
-		return infoResponse{}, nil, err
-=======
 // getResponseInfo parses a response to get the pagination and metadata info.
 func getResponseInfo(body io.Reader) (infoResponse, error) {
 
 	bodyBytes, err := ioutil.ReadAll(body)
 	if err != nil {
 		return infoResponse{}, err
->>>>>>> 87e6bae7
 	}
 
 	var info infoResponse
 	if err := json.Unmarshal(bodyBytes, &info); err != nil {
-<<<<<<< HEAD
-		return infoResponse{}, nil, err
-	}
-	return info, bytes.NewReader(buf.Bytes()), nil
-=======
 		return infoResponse{}, err
 	}
 	return info, nil
->>>>>>> 87e6bae7
+
 }
 
 // GetWAFRuleStatusInput specifies the parameters for the GetWAFRuleStatus call.
